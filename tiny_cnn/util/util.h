/*
    Copyright (c) 2013, Taiga Nomi
    All rights reserved.
    
    Redistribution and use in source and binary forms, with or without
    modification, are permitted provided that the following conditions are met:
    * Redistributions of source code must retain the above copyright
    notice, this list of conditions and the following disclaimer.
    * Redistributions in binary form must reproduce the above copyright
    notice, this list of conditions and the following disclaimer in the
    documentation and/or other materials provided with the distribution.
    * Neither the name of the <organization> nor the
    names of its contributors may be used to endorse or promote products
    derived from this software without specific prior written permission.

    THIS SOFTWARE IS PROVIDED BY THE COPYRIGHT HOLDERS AND CONTRIBUTORS "AS IS" AND ANY 
    EXPRESS OR IMPLIED WARRANTIES, INCLUDING, BUT NOT LIMITED TO, THE IMPLIED 
    WARRANTIES OF MERCHANTABILITY AND FITNESS FOR A PARTICULAR PURPOSE ARE 
    DISCLAIMED. IN NO EVENT SHALL THE COPYRIGHT HOLDER OR CONTRIBUTORS BE LIABLE FOR ANY 
    DIRECT, INDIRECT, INCIDENTAL, SPECIAL, EXEMPLARY, OR CONSEQUENTIAL DAMAGES 
    (INCLUDING, BUT NOT LIMITED TO, PROCUREMENT OF SUBSTITUTE GOODS OR SERVICES; 
    LOSS OF USE, DATA, OR PROFITS; OR BUSINESS INTERRUPTION) HOWEVER CAUSED AND 
    ON ANY THEORY OF LIABILITY, WHETHER IN CONTRACT, STRICT LIABILITY, OR TORT 
    (INCLUDING NEGLIGENCE OR OTHERWISE) ARISING IN ANY WAY OUT OF THE USE OF THIS 
    SOFTWARE, EVEN IF ADVISED OF THE POSSIBILITY OF SUCH DAMAGE.
*/
#pragma once
#include <vector>
#include <functional>
#include <random>
#include <type_traits>
#include <limits>
#include <cassert>
#include <cstdio>
#include <cstdarg>
#include <string>
#include <thread>
#include <future>
#include "aligned_allocator.h"
#include "nn_error.h"

#ifdef CNN_USE_TBB
#ifndef NOMINMAX
#define NOMINMAX // tbb includes windows.h in tbb/machine/windows_api.h
#endif
#include <tbb/tbb.h>
#include <tbb/task_group.h>
#endif

#define CNN_UNREFERENCED_PARAMETER(x) (void)(x)

namespace tiny_cnn {

typedef double float_t;
typedef unsigned int layer_size_t;
typedef size_t label_t;
typedef std::vector<float_t, aligned_allocator<float_t, 64>> vec_t;

enum class net_phase {
    train,
    test
};

template<typename T> inline
typename std::enable_if<std::is_integral<T>::value, T>::type
uniform_rand(T min, T max) {
    // avoid gen(0) for MSVC known issue
    // https://connect.microsoft.com/VisualStudio/feedback/details/776456
    static std::mt19937 gen(1);
    std::uniform_int_distribution<T> dst(min, max);
    return dst(gen);
}

template<typename T> inline
typename std::enable_if<std::is_floating_point<T>::value, T>::type
uniform_rand(T min, T max) {
    static std::mt19937 gen(1);
    std::uniform_real_distribution<T> dst(min, max);
    return dst(gen);
}

template<typename T> inline
typename std::enable_if<std::is_floating_point<T>::value, T>::type
gaussian_rand(T mean, T sigma) {
    static std::mt19937 gen(1);
    std::normal_distribution<T> dst(mean, sigma);
    return dst(gen);
}

template<typename Container>
inline int uniform_idx(const Container& t) {
    return uniform_rand(0, (int) t.size() - 1);
}

inline bool bernoulli(float_t p) {
    return uniform_rand(float_t(0), float_t(1)) <= p;
}

template<typename Iter>
void uniform_rand(Iter begin, Iter end, float_t min, float_t max) {
    for (Iter it = begin; it != end; ++it) 
        *it = uniform_rand(min, max);
}

template<typename Iter>
void gaussian_rand(Iter begin, Iter end, float_t mean, float_t sigma) {
    for (Iter it = begin; it != end; ++it)
        *it = gaussian_rand(mean, sigma);
}

template<typename T>
T* reverse_endian(T* p) {
    std::reverse(reinterpret_cast<char*>(p), reinterpret_cast<char*>(p) + sizeof(T));
    return p;
}

inline bool is_little_endian() {
    int x = 1;
    return *(char*) &x != 0;
}


template<typename T>
<<<<<<< HEAD
int max_index(const T& vec) {
    typename T::value_type max_val = std::numeric_limits<typename T::value_type>::lowest();
    int max_index = -1;

    for (size_t i = 0; i < vec.size(); i++) {
        if (vec[i] > max_val) {
            max_index = static_cast<int>(i);
            max_val = vec[i];
        }
    }
    return max_index;
=======
size_t max_index(const T& vec) {
    auto begin_iterator = std::begin(vec);
    return std::max_element(begin_iterator, std::end(vec)) - begin_iterator;
>>>>>>> ba06b5cb
}

template<typename T, typename U>
U rescale(T x, T src_min, T src_max, U dst_min, U dst_max) {
    U value =  static_cast<U>(((x - src_min) * (dst_max - dst_min)) / (src_max - src_min) + dst_min);
    return std::min(dst_max, std::max(value, dst_min));
}

inline void nop() 
{
    // do nothing
}


#ifdef CNN_USE_TBB

static tbb::task_scheduler_init tbbScheduler(tbb::task_scheduler_init::automatic);//tbb::task_scheduler_init::deferred);

typedef tbb::blocked_range<int> blocked_range;

template<typename Func>
void parallel_for(int begin, int end, const Func& f, int grainsize) {
    tbb::parallel_for(blocked_range(begin, end, end - begin > grainsize ? grainsize : 1), f);
}
template<typename Func>
void xparallel_for(int begin, int end, const Func& f) {
    f(blocked_range(begin, end, 100));
}

#else

struct blocked_range {
    typedef int const_iterator;

    blocked_range(int begin, int end) : begin_(begin), end_(end) {}

    const_iterator begin() const { return begin_; }
    const_iterator end() const { return end_; }
private:
    int begin_;
    int end_;
};

template<typename Func>
void xparallel_for(size_t begin, size_t end, const Func& f) {
    blocked_range r(begin, end);
    f(r);
}

#ifdef CNN_USE_OMP

template<typename Func>
void parallel_for(int begin, int end, const Func& f, int /*grainsize*/) {
    #pragma omp parallel for
    for (int i=begin; i<end; ++i)
        f(blocked_range(i,i+1));
}

#else

template<typename Func>
void parallel_for(int start, int end, const Func &f, int /*grainsize*/) {
    int nthreads = std::thread::hardware_concurrency();
    int blockSize = (end - start) / nthreads;
    if (blockSize*nthreads < end - start)
        blockSize++;

    std::vector<std::future<void>> futures;

    int blockStart = start;
    int blockEnd = blockStart + blockSize;
    if (blockEnd > end) blockEnd = end;

    for (int i = 0; i < nthreads; i++) {
        futures.push_back(std::move(std::async(std::launch::async, [blockStart, blockEnd, &f] {
            f(blocked_range(blockStart, blockEnd));
        })));

        blockStart += blockSize;
        blockEnd = blockStart + blockSize;
        if (blockStart >= end) break;
        if (blockEnd > end) blockEnd = end;
    }

    for (auto &f : futures)
        f.wait();
}

#endif

#endif // CNN_USE_TBB

template<typename Func>
void for_(bool parallelize, int begin, int end, Func f, int grainsize = 100) {
    parallelize ? parallel_for(begin, end, f, grainsize) : xparallel_for(begin, end, f);
}

template<typename T, typename U>
bool value_representation(U const &value) {
    return static_cast<U>(static_cast<T>(value)) == value;
}

template<typename Func>
void for_(bool parallelize, int begin, size_t end, Func f, int grainsize = 100) {
    parallelize = parallelize && value_representation<int>(end);
    parallelize ? parallel_for(begin, static_cast<int>(end), f, grainsize) : xparallel_for(begin, end, f);
}

template <typename Func>
void for_i(bool parallelize, int size, Func f, int grainsize = 100)
{
    for_(parallelize, 0, size, [&](const blocked_range& r) {
#ifdef CNN_USE_OMP
#pragma omp parallel for
#endif
        for (int i = r.begin(); i < r.end(); i++)
            f(i);
    }, grainsize);
}

template <typename Func>
void for_i(int size, Func f, int grainsize = 100) {
    for_i(true, size, f, grainsize);
}

template <typename T> inline T sqr(T value) { return value*value; }

inline bool isfinite(float_t x) {
    return x == x;
}

template <typename Container> inline bool has_infinite(const Container& c) {
    for (auto v : c)
        if (!isfinite(v)) return true;
    return false;
}

template <typename Container>
size_t max_size(const Container& c) {
    typedef typename Container::value_type value_t;
    return std::max_element(c.begin(), c.end(),
        [](const value_t& left, const value_t& right) { return left.size() < right.size(); })->size();
}

inline std::string format_str(const char *fmt, ...) {
    static char buf[2048];

#ifdef _MSC_VER
#pragma warning(disable:4996)
#endif
    va_list args;
    va_start(args, fmt);
    vsnprintf(buf, sizeof(buf), fmt, args);
    va_end(args);
#ifdef _MSC_VER
#pragma warning(default:4996)
#endif
    return std::string(buf);
}

template <typename T>
struct index3d {
    index3d(T width, T height, T depth) {
        reshape(width, height, depth);
    }

    index3d() : width_(0), height_(0), depth_(0) {}

    void reshape(T width, T height, T depth) {
        width_ = width;
        height_ = height;
        depth_ = depth;

        if ((long long) width * height * depth > std::numeric_limits<T>::max())
            throw nn_error(
            format_str("error while constructing layer: layer size too large for tiny-cnn\nWidthxHeightxChannels=%dx%dx%d >= max size of [%s](=%d)",
            width, height, depth, typeid(T).name(), std::numeric_limits<T>::max()));
    }

    T get_index(T x, T y, T channel) const {
        assert(x >= 0 && x < width_);
        assert(y >= 0 && y < height_);
        assert(channel >= 0 && channel < depth_);
        return (height_ * channel + y) * width_ + x; 
    }

    T area() const {
        return width_ * height_;
    }

    T size() const {
        return width_ * height_ * depth_;
    }

    T width_;
    T height_;
    T depth_;
};

typedef index3d<layer_size_t> layer_shape_t;

template <typename Stream, typename T>
Stream& operator << (Stream& s, const index3d<T>& d) {
    s << d.width_ << "x" << d.height_ << "x" << d.depth_;
    return s;
}


// boilerplate to resolve dependent name
#define CNN_USE_LAYER_MEMBERS using layer_base::in_size_;\
    using layer_base::out_size_; \
    using layer_base::parallelize_; \
    using layer_base::next_; \
    using layer_base::prev_; \
    using layer_base::a_; \
    using layer_base::output_; \
    using layer_base::prev_delta_; \
    using layer_base::W_; \
    using layer_base::b_; \
    using layer_base::dW_; \
    using layer_base::db_; \
    using layer_base::Whessian_; \
    using layer_base::bhessian_; \
    using layer_base::prev_delta2_; \
    using layer<Activation>::h_


#define CNN_LOG_VECTOR(vec, name)
/*
void CNN_LOG_VECTOR(const vec_t& vec, const std::string& name) {
    std::cout << name << ",";

    if (vec.empty()) {
        std::cout << "(empty)" << std::endl;
    }
    else {
        for (size_t i = 0; i < vec.size(); i++) {
            std::cout << vec[i] << ",";
        }
    }

    std::cout << std::endl;
}
*/

} // namespace tiny_cnn

#if defined(_MSC_VER) && (_MSC_VER <= 1800)
#define CNN_DEFAULT_MOVE_CONSTRUCTOR_UNAVAILABLE
#define CNN_DEFAULT_ASSIGNMENT_OPERATOR_UNAVAILABLE
#endif
<|MERGE_RESOLUTION|>--- conflicted
+++ resolved
@@ -121,23 +121,9 @@
 
 
 template<typename T>
-<<<<<<< HEAD
-int max_index(const T& vec) {
-    typename T::value_type max_val = std::numeric_limits<typename T::value_type>::lowest();
-    int max_index = -1;
-
-    for (size_t i = 0; i < vec.size(); i++) {
-        if (vec[i] > max_val) {
-            max_index = static_cast<int>(i);
-            max_val = vec[i];
-        }
-    }
-    return max_index;
-=======
 size_t max_index(const T& vec) {
     auto begin_iterator = std::begin(vec);
     return std::max_element(begin_iterator, std::end(vec)) - begin_iterator;
->>>>>>> ba06b5cb
 }
 
 template<typename T, typename U>

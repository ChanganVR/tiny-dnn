sudo: required
dist: trusty

language: cpp

os:
  - linux
  # use just one of the environments in coverity_scan branch in order not to consume too much API
  # - osx

compiler:
  - gcc
  # - clang

cache:
  pip: true
  directories:
    - $HOME/.pip-cache/

addons:
  apt:
    sources:
      - ubuntu-toolchain-r-test
      - george-edison55-cmake-3.x
    packages:
      - gcc-4.8
      - g++-4.8
      - clang
      - cmake
      - git
      # Optional dependencies
      - libtbb-dev
      # coveralls dependencies
      - gem
      - lcov
      # caffe-importer dependencies
      - libprotobuf-dev
      - protobuf-compiler

<<<<<<< HEAD
  coverity_scan:

    project:
      name: "tiny-dnn/tiny-dnn"
      description: "Header only, dependency-free deep learning framework in C++11"

    notification_email: example@example.com

    build_command_prepend: "cmake -DUSE_TBB=ON
            -DUSE_SSE=ON
            -DUSE_AVX=ON
            -DUSE_DOUBLE=OFF
            -DBUILD_TESTS=ON
            -DBUILD_EXAMPLES=ON ."

    build_command: "make -j8"

    branch_pattern: coverity_scan

=======
>>>>>>> ca9ad1db
branches:
  only:
    - master
    - coverity_scan
    - feat/tensor_integration
    - feat/decouple_activations

env:
  global:
    - USE_TBB=ON
    - BUILD_TESTS=ON
    - BUILD_EXAMPLES=ON
    - COVERALLS=ON
<<<<<<< HEAD
    # The next declaration is the encrypted COVERITY_SCAN_TOKEN, created
    #   via the "travis encrypt" command using the project repo's public key
    - secure: "glPl20nNNuLZdUokmCnXaoS0JrbvfYH/39w4fhPdb0qFha7fiqsUpgqX6zFndVfLXOEJiYD41SjdZPz3exXHuLhvO/hBVz8IAlM8Or+5lDc/76Cj6bZJ6UFVjlOzft++7Y8t3aksWiL4ultNg/xWvx9rfWLDPT2vMOUwIM3CX51ZsN0ag8gd+4N3hkLlk2wPn5JnEvDP5Ti5XV4apOMayxKyFf80cR4Z1tM/nhbnClsDq3bIEKXlUmoM4xnHR+aBwg0XrVwMAuTV2xqxQ7YPYH9FBAcRZE6OkSGP+ad9YQ1o2IiRSRCWimxFGrmZ/zuXktrsEyESDixlHM9OpXy5GShrV6iWmHlAzoQRUE6OMMv6822tA2TsSXWcWOqL5bPySwyQ5CUDztU/5GOgz4Fa0ilP6Ew55Fq8pW1BFoaccMhdqo2NyuFz9ln7e/8Q096PXS5dFCOM32RYHlH8wYMMEbpwAiKoYMiIa0U7OaU2F4UxcF2ED7Z36LPgxj78RN7mM3FrHYo25wWfI5dy0K2/KqJVzbcnvGih5OXTjuFV4uW48YGE42+/6e9JiM05DPYVlGeK8whpkoFFieb4uexvXe0Kx+AW4uhVakkJmvCJkKkwELPTtFYwVTI3/dPu/3i2N2DRdfI7q+vh4ynzvWiiULE8j3y7I7qaRMuso/FFDGg="
=======
>>>>>>> ca9ad1db

  matrix:
    - USE_SSE=OFF USE_AVX=OFF USE_DOUBLE=OFF
    - USE_SSE=ON  USE_AVX=ON USE_DOUBLE=OFF
    - USE_SSE=ON  USE_AVX=ON USE_DOUBLE=ON

matrix:
  exclude: # On OSX g++ is a symlink to clang++ by default
    - os: osx
      compiler: gcc

before_install:
  - if [ "$TRAVIS_OS_NAME" == "linux" ] && [ "$CXX" == "g++" ]; then
       export CC="gcc-4.8";
       export CXX="g++-4.8";
    fi
  - gcc --version
  - g++ --version
  - echo -n | openssl s_client -connect scan.coverity.com:443 | sed -ne '/-BEGIN CERTIFICATE-/,/-END CERTIFICATE-/p' | sudo tee -a /etc/ssl/certs/ca-

install:
  - bash -x .travis/install.sh
  - gem install coveralls-lcov

before_script:
  - if [ "$TRAVIS_OS_NAME" == "linux" ] && [ "$CXX" == "g++-4.8" ]; then
      lcov --directory . --zerocounters;
      cmake -DUSE_TBB=$USE_TBB
            -DUSE_SSE=$USE_SSE
            -DUSE_AVX=$USE_AVX
            -DUSE_DOUBLE=$USE_DOUBLE
            -DBUILD_TESTS=$BUILD_TESTS
            -DCOVERALLS=$COVERALLS
            -DBUILD_EXAMPLES=$BUILD_EXAMPLES .;
    fi
  - if [ "$TRAVIS_OS_NAME" == "linux" ] && [ "$CXX" == "clang++" ]; then
      cmake -DUSE_SSE=$USE_SSE
            -DUSE_AVX=$USE_AVX
            -DBUILD_TESTS=$BUILD_TESTS
            -DBUILD_EXAMPLES=$BUILD_EXAMPLES .;
    fi
  - if [ "$TRAVIS_OS_NAME" == "osx" ]; then
      cmake -DUSE_TBB=$USE_TBB
            -DUSE_AVX=OFF
            -DBUILD_TESTS=$BUILD_TESTS .;
    fi

script:
  - make -j2
  - test/tiny_dnn_test
  - if [ "$TRAVIS_OS_NAME" == "linux" ]; then
      make clang-format-check;
    fi

after_success:
  - if [ "$TRAVIS_OS_NAME" == "linux" ] && [ "$CXX" == "g++-4.8" ]; then
      lcov --directory . --capture --output-file coverage.info;
      lcov --remove coverage.info 'test/*' 'third_party/*' 'cereal/*' '/usr/*' 'tiny_dnn/io/caffe/caffe.pb.*' --output-file coverage.info;
      lcov --list coverage.info;
      coveralls-lcov --source-encoding=ISO-8859-1 coverage.info;
    fi<|MERGE_RESOLUTION|>--- conflicted
+++ resolved
@@ -37,7 +37,6 @@
       - libprotobuf-dev
       - protobuf-compiler
 
-<<<<<<< HEAD
   coverity_scan:
 
     project:
@@ -57,8 +56,6 @@
 
     branch_pattern: coverity_scan
 
-=======
->>>>>>> ca9ad1db
 branches:
   only:
     - master
@@ -72,12 +69,9 @@
     - BUILD_TESTS=ON
     - BUILD_EXAMPLES=ON
     - COVERALLS=ON
-<<<<<<< HEAD
     # The next declaration is the encrypted COVERITY_SCAN_TOKEN, created
     #   via the "travis encrypt" command using the project repo's public key
     - secure: "glPl20nNNuLZdUokmCnXaoS0JrbvfYH/39w4fhPdb0qFha7fiqsUpgqX6zFndVfLXOEJiYD41SjdZPz3exXHuLhvO/hBVz8IAlM8Or+5lDc/76Cj6bZJ6UFVjlOzft++7Y8t3aksWiL4ultNg/xWvx9rfWLDPT2vMOUwIM3CX51ZsN0ag8gd+4N3hkLlk2wPn5JnEvDP5Ti5XV4apOMayxKyFf80cR4Z1tM/nhbnClsDq3bIEKXlUmoM4xnHR+aBwg0XrVwMAuTV2xqxQ7YPYH9FBAcRZE6OkSGP+ad9YQ1o2IiRSRCWimxFGrmZ/zuXktrsEyESDixlHM9OpXy5GShrV6iWmHlAzoQRUE6OMMv6822tA2TsSXWcWOqL5bPySwyQ5CUDztU/5GOgz4Fa0ilP6Ew55Fq8pW1BFoaccMhdqo2NyuFz9ln7e/8Q096PXS5dFCOM32RYHlH8wYMMEbpwAiKoYMiIa0U7OaU2F4UxcF2ED7Z36LPgxj78RN7mM3FrHYo25wWfI5dy0K2/KqJVzbcnvGih5OXTjuFV4uW48YGE42+/6e9JiM05DPYVlGeK8whpkoFFieb4uexvXe0Kx+AW4uhVakkJmvCJkKkwELPTtFYwVTI3/dPu/3i2N2DRdfI7q+vh4ynzvWiiULE8j3y7I7qaRMuso/FFDGg="
-=======
->>>>>>> ca9ad1db
 
   matrix:
     - USE_SSE=OFF USE_AVX=OFF USE_DOUBLE=OFF
